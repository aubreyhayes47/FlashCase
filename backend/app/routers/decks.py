--- conflicted
+++ resolved
@@ -7,11 +7,7 @@
 from app.models.deck import Deck
 from app.models.user import User
 from app.schemas.deck import DeckCreate, DeckUpdate, DeckResponse
-<<<<<<< HEAD
-from app.services.content_moderation import validate_deck_content
-=======
 from app.services.moderation import check_deck_content
->>>>>>> ccb4d10f
 
 router = APIRouter(prefix="/decks", tags=["decks"])
 
@@ -66,15 +62,6 @@
     session: Session = Depends(get_session),
     current_user: User = Depends(get_current_active_user)
 ):
-<<<<<<< HEAD
-    """Create a new deck with content moderation."""
-    # Validate content for inappropriate language
-    is_valid, error_message = validate_deck_content(deck_data.name, deck_data.description)
-    if not is_valid:
-        raise HTTPException(
-            status_code=status.HTTP_400_BAD_REQUEST,
-            detail=error_message
-=======
     """
     Create a new deck.
     
@@ -86,7 +73,6 @@
         raise HTTPException(
             status_code=status.HTTP_400_BAD_REQUEST,
             detail=message
->>>>>>> ccb4d10f
         )
     
     deck = Deck(
@@ -111,32 +97,15 @@
     session: Session = Depends(get_session),
     current_user: User = Depends(get_current_active_user)
 ):
-<<<<<<< HEAD
-    """Update an existing deck with content moderation."""
-=======
     """
     Update an existing deck.
     
     Content is automatically checked for profanity and inappropriate language.
     """
->>>>>>> ccb4d10f
     deck = session.get(Deck, deck_id)
     if not deck:
         raise HTTPException(status_code=status.HTTP_404_NOT_FOUND, detail="Deck not found")
     
-<<<<<<< HEAD
-    # Build updated values for validation
-    updated_name = deck_data.name if deck_data.name is not None else deck.name
-    updated_description = deck_data.description if deck_data.description is not None else deck.description
-    
-    # Validate content for inappropriate language
-    is_valid, error_message = validate_deck_content(updated_name, updated_description)
-    if not is_valid:
-        raise HTTPException(
-            status_code=status.HTTP_400_BAD_REQUEST,
-            detail=error_message
-        )
-=======
     # Check content for profanity if name or description is being updated
     if deck_data.name is not None or deck_data.description is not None:
         name_to_check = deck_data.name if deck_data.name is not None else deck.name
@@ -147,7 +116,6 @@
                 status_code=status.HTTP_400_BAD_REQUEST,
                 detail=message
             )
->>>>>>> ccb4d10f
     
     # Update only provided fields
     if deck_data.name is not None:
